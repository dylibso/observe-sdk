use std::time::SystemTime;

use serde::{Serialize, Serializer};

use super::new_span_id;

#[derive(Default, Debug, Clone, PartialEq, Serialize)]
#[serde(rename_all = "camelCase")]
pub struct OtelFormatter {
    pub resource_spans: Vec<ResourceSpan>,
}

#[derive(Default, Debug, Clone, PartialEq, Serialize)]
#[serde(rename_all = "camelCase")]
pub struct ResourceSpan {
    pub resource: Resource,
    pub scope_spans: Vec<ScopeSpan>,
}

#[derive(Default, Debug, Clone, PartialEq, Serialize)]
#[serde(rename_all = "camelCase")]
pub struct Resource {
    pub attributes: Vec<Attribute>,
}

#[derive(Default, Debug, Clone, PartialEq, Serialize)]
#[serde(rename_all = "camelCase")]
pub struct Attribute {
    pub key: String,
    pub value: Value,
}

#[derive(Default, Debug, Clone, PartialEq, Serialize)]
#[serde(rename_all = "camelCase")]
pub struct Value {
    pub string_value: Option<String>,
    pub int_value: Option<i64>,
}

#[derive(Default, Debug, Clone, PartialEq, Serialize)]
#[serde(rename_all = "camelCase")]
pub struct ScopeSpan {
    pub scope: Scope,
    pub spans: Vec<Span>,
}

#[derive(Default, Debug, Clone, PartialEq, Serialize)]
#[serde(rename_all = "camelCase")]
pub struct Scope {
    pub name: String,
}

#[derive(Default, Debug, Clone, PartialEq, Serialize)]
#[serde(rename_all = "camelCase")]
pub struct Span {
    pub trace_id: String,
    pub span_id: String,
    #[serde(serialize_with = "default_parent_span_id")]
    pub parent_span_id: Option<String>,
    pub name: String,
    pub kind: i64,
    pub start_time_unix_nano: u128,
    pub end_time_unix_nano: u128,
    pub attributes: Vec<Attribute>,
    pub dropped_attributes_count: i64,
    pub dropped_events_count: i64,
    pub dropped_links_count: i64,
    pub status: Status,
}

fn default_parent_span_id<S>(psi: &Option<String>, s: S) -> Result<S::Ok, S::Error>
where
    S: Serializer,
{
    match psi {
        Some(x) => s.serialize_str(x.as_str()),
        None => s.serialize_str(""),
    }
}

#[derive(Default, Debug, Clone, PartialEq, Serialize)]
#[serde(rename_all = "camelCase")]
pub struct Value2 {
    pub string_value: String,
}

#[derive(Default, Debug, Clone, PartialEq, Serialize)]
#[serde(rename_all = "camelCase")]
pub struct Status {}

impl OtelFormatter {
    pub fn new() -> OtelFormatter {
        OtelFormatter {
            resource_spans: Vec::new(),
        }
    }

    pub fn add_resource_span(&mut self, rs: ResourceSpan) {
        self.resource_spans.push(rs)
    }
}

impl ResourceSpan {
    pub fn new() -> ResourceSpan {
        ResourceSpan {
            scope_spans: vec![],
            resource: Resource {
                attributes: Vec::new(),
            },
        }
    }

    pub fn add_attribute(mut self, key: String, value: String) -> ResourceSpan {
        let attribute = Attribute {
            key,
            value: Value {
                string_value: Some(value),
                int_value: None,
            },
        };
        self.resource.attributes.push(attribute);
        self
    }

    pub fn add_spans(&mut self, spans: Vec<Span>) {
        self.scope_spans = vec![ScopeSpan {
            scope: Scope {
                name: "event".to_string(),
            },
            spans,
        }]
    }
}

impl Span {
    pub fn new(
        trace_id: String,
        parent_id: Option<String>,
        name: String,
        start_time: SystemTime,
        end_time: SystemTime,
    ) -> Span {
<<<<<<< HEAD
        let span_id = new_span_id().to_hex_8();

        let p_id = match parent_id {
            Some(id) => id,
            None => new_span_id().to_hex_8(),
        };

=======
>>>>>>> 6a049884
        Span {
            trace_id,
            span_id: new_span_id().to_hex_16(),
            parent_span_id: parent_id,
            name,
            kind: 1,
            start_time_unix_nano: start_time
                .duration_since(SystemTime::UNIX_EPOCH)
                .unwrap()
                .as_nanos(),
            end_time_unix_nano: end_time
                .duration_since(SystemTime::UNIX_EPOCH)
                .unwrap()
                .as_nanos(),
            attributes: Vec::new(),
            dropped_attributes_count: 0,
            dropped_events_count: 0,
            dropped_links_count: 0,
            status: Status {},
        }
    }

    pub fn add_attribute_string(&mut self, key: String, value: String) {
        self.attributes.push(Attribute {
            key,
            value: Value {
                string_value: Some(value),
                int_value: None,
            },
        });
    }
    pub fn add_attribute_i64(&mut self, key: String, value: i64) {
        self.attributes.push(Attribute {
            key,
            value: Value {
                int_value: Some(value),
                string_value: None,
            },
        });
    }
}

#[cfg(test)]
mod tests {
    use std::time::Duration;

    use super::*;

    #[test]
    fn build_resource() {
        let rs =
            ResourceSpan::new().add_attribute("service.name".to_owned(), "something".to_owned());
        let attrib = rs.resource.attributes.first().unwrap();
        assert_eq!(attrib.value.string_value.as_ref().unwrap(), "something");
    }

    #[test]
    fn build_span() {
        let start = SystemTime::now()
            .checked_sub(Duration::new(0, 1500))
            .unwrap();
        let end = SystemTime::now();
        let name = "function-call-start".to_string();

        let span = Span::new(
            "1234abcd".to_string(),
            Some("f00df0b0b0".to_string()),
            name.clone(),
            start,
            end,
        );

        assert_eq!(span.name, name);
    }

    #[test]
    fn new_span_parent_id() {
        let mut span = Span::new(
            "trace-id".to_string(),
            None,
            "name".to_string(),
            SystemTime::now(),
            SystemTime::now(),
        );

        assert_eq!(span.parent_span_id, None);
        let json = serde_json::to_string(&span).unwrap();
        assert!(json.contains("parentSpanId\":\"\""));

        span.parent_span_id = Some("abcd".to_string());
        let json = serde_json::to_string(&span).unwrap();
        assert!(json.contains("parentSpanId\":\"abcd\""));
    }
}<|MERGE_RESOLUTION|>--- conflicted
+++ resolved
@@ -140,19 +140,9 @@
         start_time: SystemTime,
         end_time: SystemTime,
     ) -> Span {
-<<<<<<< HEAD
-        let span_id = new_span_id().to_hex_8();
-
-        let p_id = match parent_id {
-            Some(id) => id,
-            None => new_span_id().to_hex_8(),
-        };
-
-=======
->>>>>>> 6a049884
         Span {
             trace_id,
-            span_id: new_span_id().to_hex_16(),
+            span_id: new_span_id().to_hex_8(),
             parent_span_id: parent_id,
             name,
             kind: 1,
